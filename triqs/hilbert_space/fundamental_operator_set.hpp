/*******************************************************************************
 *
 * TRIQS: a Toolbox for Research in Interacting Quantum Systems
 *
 * Copyright (C) 2013, P. Seth, I. Krivenko, M. Ferrero and O. Parcollet
 *
 * TRIQS is free software: you can redistribute it and/or modify it under the
 * terms of the GNU General Public License as published by the Free Software
 * Foundation, either version 3 of the License, or (at your option) any later
 * version.
 *
 * TRIQS is distributed in the hope that it will be useful, but WITHOUT ANY
 * WARRANTY; without even the implied warranty of MERCHANTABILITY or FITNESS
 * FOR A PARTICULAR PURPOSE. See the GNU General Public License for more
 * details.
 *
 * You should have received a copy of the GNU General Public License along with
 * TRIQS. If not, see <http://www.gnu.org/licenses/>.
 *
 ******************************************************************************/
#pragma once
#include <triqs/utility/variant_int_string.hpp>
#include <triqs/utility/dressed_iterator.hpp>
#include <triqs/utility/exceptions.hpp>
#include <triqs/h5/base_public.hpp>
#include <vector>
#include <set>
#include <map>

namespace std {
inline std::ostream & operator<<(std::ostream & os, std::vector<triqs::utility::variant_int_string> const& fs) {
 int u = 0;
 for(auto const& i : fs) { if (u++) os << ","; os << i; }
 return os;
}
}

namespace triqs {
namespace hilbert_space {

<<<<<<< HEAD
/// This class represents an ordered set of **indices** of the canonical operators (see [[many_body_operator]]) used to build the Fock states.
/**
 Every element of the set is an arbitrarily long sequence of integers/strings (types can be mixed within one sequence).
 The elements are ordered according to the result of `std::lexicographical_compare`.
 @include triqs/hilbert_space/fundamental_operator_set.hpp
 */
=======
/// Structure of the Green's function
using gf_struct_t = std::map<std::string,std::vector<utility::variant_int_string>>;

// This class contains an ordered list the **indices** of the canonical operators used to build the Fock state.
// It guarantees that the order in the list is the same as given by < operator on the indice tuple of the canonical operators.
>>>>>>> 95941306
class fundamental_operator_set {
 public:

 /// Sequence of indices (`std::vector` of int/string variant objects)
 using indices_t = std::vector<utility::variant_int_string>;

 /// The set represented as a plain `std::vector`
 using reduction_t = std::vector<indices_t>;

 private:
 using map_t = std::map<indices_t, int>; // the table index <-> n
 map_t map_index_n;

 // internal only
 fundamental_operator_set(std::vector<std::vector<std::string>> const&);

 public:

 /// Construct an empty set
 fundamental_operator_set() {}

 /// Construct a set with each stored index being a pair of integers `(i,j)`
 /**
   @param v `i` runs from 0 to `v.size()-1`; `j` runs from 0 to `v[i].size()-1` for each `i`
  */
 fundamental_operator_set(std::vector<int> const& v) {
  for (int i = 0; i < v.size(); ++i)
   for (int j = 0; j < v[i]; ++j) insert(i, j);
 }

 /// Construct from a set of generic index sequences
 /**
   @param s Set of indices
  */
 template <typename IndexType> fundamental_operator_set(std::set<IndexType> const& s) {
  for (auto const& i : s) insert(i);
 }

 /// Construct from a vector of index sequences
 /**
   @param v Vector of indices
  */
 explicit fundamental_operator_set(reduction_t const& v) {
  for (auto const& i : v) insert_from_indices_t(i);
 }

<<<<<<< HEAD
 /// Reduce to a `std::vector<indices_t>`
=======
 /// Construct fundamental_operator_set on a GF structure
 fundamental_operator_set (gf_struct_t const& gf_struct) {
  for(auto const& block : gf_struct)
   for(auto const& inner : block.second)
    insert(block.first, inner);
 }

 /// reduce to a vector<indices_t>
>>>>>>> 95941306
 explicit operator reduction_t() const { return reverse_map(); }

 /// Insert a new index sequence given as `indices_t`
 /**
   @param ind `indices_t` object
  */
 void insert_from_indices_t(indices_t const& ind) {
  map_index_n.insert({ind, size()});
  // reorder the indices, which are always given in the order of the indices tuple
  map_t m;
  int i = 0;
  for (auto const& p : map_index_n) m.insert({p.first, i++});
  std::swap(m, map_index_n);
 }

 /// Insert a new index sequence given as multiple `int`/`std::string` arguments
 template <typename... IndexType> void insert(IndexType const&... ind) { insert_from_indices_t(indices_t{ind...}); }

 /// Number of elements in this set
 /**
   @return Size of the set
  */
 int size() const { return map_index_n.size(); }

 /// Check if a given index sequence is in this set
 /**
   @param t Index sequence to look up
   @return `true` if `t` is in this set
  */
 bool has_indices(indices_t const& t) const { return map_index_n.count(t) == 1; }

 /// Request position of a given index sequence
 /**
   @param t Index sequence to look up
   @return Position of the requested index sequence
  */
 int operator[](indices_t const& t) const {
  try {
   return map_index_n.at(t);
  } catch(std::out_of_range &) {
   TRIQS_RUNTIME_ERROR << "Operator with indices (" << t << ") does not belong to this fundamental set!";
  }
 }

 /// Build and return the reverse map: `int` -> `indices_t`
 /**
   @return The reverse map
  */
 std::vector<indices_t> reverse_map() const {
  std::vector<indices_t> r(size());
  for (auto const& x : map_index_n) r[x.second] = x.first;
  return r;
 }

 // Dereference type for const_iterator
 struct _cdress {
  indices_t const& index;
  int linear_index;
  _cdress(typename map_t::const_iterator _it) : index(_it->first), linear_index(_it->second) {}
 };

 /// Constant bidirectional iterator over all stored index sequences. For an iterator `it`, `it->index` gives the `indices_t` object pointed by this iterator, and `it->linear_index` is its position in the set.
 using const_iterator = triqs::utility::dressed_iterator<typename map_t::const_iterator, _cdress>;

 /// Return `const_iterator` to the first element of this set
 /**
   @return Iterator to the first index sequence
  */
 const_iterator begin() const noexcept { return map_index_n.begin(); }
 /// Return `const_iterator` to the past-the-end element of this set
 /**
   @return Iterator to the past-the-end element
  */
 const_iterator end() const noexcept { return map_index_n.end(); }
 /// Equivalent to [[fundamental_operator_set_begin]]
 /**
   @return Iterator to the first index sequence
  */
 const_iterator cbegin() const noexcept { return map_index_n.cbegin(); }
 /// Equivalent to [[fundamental_operator_set_end]]
 /**
   @return Iterator to the past-the-end element
  */
 const_iterator cend() const noexcept { return map_index_n.cend(); }

 /// Write this set as an HDF5 attribute
 /**
   @param id ID of an HDF5 object to attach the attribute to
   @param name Name of the attribute
   @param f Fundamental set to write
  */

 friend void h5_write_attribute(hid_t id, std::string const& name, fundamental_operator_set const& f);
 /// Read a set from an HDF5 attribute
 /**
   @param id ID of an HDF5 object the attribute is attached to
   @param name Name of the attribute
   @param f Reference to a fundamental set to be read
  */
 friend void h5_read_attribute(hid_t id, std::string const& name, fundamental_operator_set& f);

};
}}
<|MERGE_RESOLUTION|>--- conflicted
+++ resolved
@@ -38,20 +38,15 @@
 namespace triqs {
 namespace hilbert_space {
 
-<<<<<<< HEAD
+/// Structure of the Green's function
+using gf_struct_t = std::map<std::string,std::vector<utility::variant_int_string>>;
+
 /// This class represents an ordered set of **indices** of the canonical operators (see [[many_body_operator]]) used to build the Fock states.
 /**
  Every element of the set is an arbitrarily long sequence of integers/strings (types can be mixed within one sequence).
  The elements are ordered according to the result of `std::lexicographical_compare`.
  @include triqs/hilbert_space/fundamental_operator_set.hpp
  */
-=======
-/// Structure of the Green's function
-using gf_struct_t = std::map<std::string,std::vector<utility::variant_int_string>>;
-
-// This class contains an ordered list the **indices** of the canonical operators used to build the Fock state.
-// It guarantees that the order in the list is the same as given by < operator on the indice tuple of the canonical operators.
->>>>>>> 95941306
 class fundamental_operator_set {
  public:
 
@@ -98,18 +93,17 @@
   for (auto const& i : v) insert_from_indices_t(i);
  }
 
-<<<<<<< HEAD
- /// Reduce to a `std::vector<indices_t>`
-=======
  /// Construct fundamental_operator_set on a GF structure
+ /**
+   @param gf_struct GF structure object
+  */
  fundamental_operator_set (gf_struct_t const& gf_struct) {
   for(auto const& block : gf_struct)
    for(auto const& inner : block.second)
     insert(block.first, inner);
  }
 
- /// reduce to a vector<indices_t>
->>>>>>> 95941306
+ /// Reduce to a `std::vector<indices_t>`
  explicit operator reduction_t() const { return reverse_map(); }
 
  /// Insert a new index sequence given as `indices_t`
