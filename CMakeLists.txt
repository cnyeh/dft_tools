# ##############################################################################
#
# triqs_dft_tools - An example application using triqs and cpp2py
#
# Copyright (C) ...
#
# triqs_dft_tools is free software: you can redistribute it and/or modify it under the
# terms of the GNU General Public License as published by the Free Software
# Foundation, either version 3 of the License, or (at your option) any later
# version.
#
# triqs_dft_tools is distributed in the hope that it will be useful, but WITHOUT ANY
# WARRANTY; without even the implied warranty of MERCHANTABILITY or FITNESS FOR
# A PARTICULAR PURPOSE. See the GNU General Public License for more details.
#
# You should have received a copy of the GNU General Public License along with
# triqs_dft_tools (in the file COPYING.txt in this directory). If not, see
# <http://www.gnu.org/licenses/>.
#
# ##############################################################################

cmake_minimum_required(VERSION 3.20 FATAL_ERROR)
cmake_policy(VERSION 3.20)
if(POLICY CMP0144)
  cmake_policy(SET CMP0144 NEW)
endif()

# ############
# Define Project
<<<<<<< HEAD
project(triqs_dft_tools VERSION 3.3.0 LANGUAGES C CXX Fortran)
=======
project(app4triqs VERSION 3.3.0 LANGUAGES CXX)
>>>>>>> f0f0789b
get_directory_property(IS_SUBPROJECT PARENT_DIRECTORY)

# ############
# Load TRIQS and CPP2PY
find_package(TRIQS 3.3 REQUIRED)

# Get the git hash & print status
triqs_get_git_hash_of_source_dir(PROJECT_GIT_HASH)
message(STATUS "${PROJECT_NAME} version : ${PROJECT_VERSION}")
message(STATUS "${PROJECT_NAME} Git hash: ${PROJECT_GIT_HASH}")

# Enforce Consistent Versioning
if(NOT ${PROJECT_VERSION_MAJOR}.${PROJECT_VERSION_MINOR} VERSION_EQUAL ${TRIQS_VERSION_MAJOR}.${TRIQS_VERSION_MINOR})
  message(FATAL_ERROR "The ${PROJECT_NAME} version ${PROJECT_VERSION} is not compatible with TRIQS version ${TRIQS_VERSION}.")
endif()

# Default Install directory to TRIQS_ROOT if not given or when provided as relative path.
if(CMAKE_INSTALL_PREFIX_INITIALIZED_TO_DEFAULT OR (NOT IS_ABSOLUTE ${CMAKE_INSTALL_PREFIX}))
  message(STATUS "No install prefix given (or invalid). Defaulting to TRIQS_ROOT")
  set(CMAKE_INSTALL_PREFIX ${TRIQS_ROOT} CACHE PATH "default install path" FORCE)
  set(CMAKE_INSTALL_PREFIX_INITIALIZED_TO_DEFAULT FALSE)
endif()
if(NOT IS_SUBPROJECT)
  message(STATUS "-------- CMAKE_INSTALL_PREFIX: ${CMAKE_INSTALL_PREFIX} --------")
endif()
set(${PROJECT_NAME}_BINARY_DIR ${PROJECT_BINARY_DIR} CACHE STRING "Binary directory of the ${PROJECT_NAME} Project")

# Make additional Find Modules available
list(APPEND CMAKE_MODULE_PATH ${PROJECT_SOURCE_DIR}/share/cmake/Modules)

# ############
# CMake Options

# Default to Release build type
if(NOT CMAKE_BUILD_TYPE)
  set(CMAKE_BUILD_TYPE Release CACHE STRING "Type of build" FORCE)
endif()
if(NOT IS_SUBPROJECT)
  message(STATUS "-------- BUILD-TYPE: ${CMAKE_BUILD_TYPE} --------")
endif()

# Python Support
option(PythonSupport "Build with Python support" ON)
if(PythonSupport AND NOT TRIQS_WITH_PYTHON_SUPPORT)
  message(FATAL_ERROR "TRIQS was installed without Python support. Cannot build the Python Interface. Disable the build with -DPythonSupport=OFF")
endif()

# Documentation
option(Build_Documentation "Build documentation" OFF)
if(NOT IS_SUBPROJECT AND (Build_Documentation AND NOT PythonSupport))
  message(FATAL_ERROR "Build_Documentation=ON requires PythonSupport to be enabled")
endif()

# Testing
option(Build_Tests "Build tests" ON)
if(Build_Tests)
  enable_testing()
endif()

# ############
# Global Compilation Settings

# Build static libraries by default
option(BUILD_SHARED_LIBS "Enable compilation of shared libraries" OFF)

# Export the list of compile-commands into compile_commands.json
set(CMAKE_EXPORT_COMPILE_COMMANDS ON)

# Disable compiler extensions
set(CMAKE_CXX_EXTENSIONS OFF)

# Provide additional debugging information for Debug builds
add_compile_options($<$<CONFIG:Debug>:-ggdb3>)

# Create an Interface target for compiler warnings
add_library(${PROJECT_NAME}_warnings INTERFACE)
target_compile_options(${PROJECT_NAME}_warnings
  INTERFACE
    -Wall
    -Wextra
    -Wfloat-conversion
    -Wpedantic
    -Wno-sign-compare
    $<$<CXX_COMPILER_ID:GNU>:-Wno-comma-subscript>
    $<$<CXX_COMPILER_ID:GNU>:-Wno-psabi> # Disable notes about ABI changes
    $<$<CXX_COMPILER_ID:GNU>:-Wshadow=local>
    $<$<CXX_COMPILER_ID:GNU>:-Wno-attributes>
    $<$<CXX_COMPILER_ID:GNU>:-Wno-deprecated-declarations>
    $<$<CXX_COMPILER_ID:AppleClang,Clang,IntelLLVM>:-Wno-deprecated-comma-subscript>
    $<$<CXX_COMPILER_ID:AppleClang,Clang,IntelLLVM>:-Wno-unknown-warning-option>
    $<$<CXX_COMPILER_ID:AppleClang,Clang,IntelLLVM>:-Wshadow>
    $<$<CXX_COMPILER_ID:AppleClang,Clang,IntelLLVM>:-Wno-gcc-compat>
    $<$<CXX_COMPILER_ID:AppleClang,Clang,IntelLLVM>:-Wno-c++20-extensions>
    $<$<CXX_COMPILER_ID:AppleClang,Clang,IntelLLVM>:-Wno-c++20-compat>
    $<$<CXX_COMPILER_ID:IntelLLVM>:-Wno-tautological-constant-compare>
)

# Provide GNU Installation directories
include(GNUInstallDirs)

# #############
# Build Project

# Find / Build dependencies
add_subdirectory(deps)

# Build and install the library
add_subdirectory(c++/${PROJECT_NAME})

# add here stuff for the Fortran part in DFTTools
add_subdirectory(fortran/dmftproj)

# Tests
if(Build_Tests)
  add_subdirectory(test)
endif()

# Python
if(PythonSupport)
  add_subdirectory(python/${PROJECT_NAME})
  # elk binary i/o code for wrappers
  add_subdirectory(python/${PROJECT_NAME}/converters/elktools/elkwrappers)
endif()

# Docs
if(NOT IS_SUBPROJECT AND Build_Documentation)
  add_subdirectory(doc)
endif()

# dfttols vasp interface bash scripts
add_subdirectory(bin)

# Additional configuration files
add_subdirectory(share)

# add packaging for automatic Versioning
add_subdirectory(packaging)

# #############
# Debian Package

option(BUILD_DEBIAN_PACKAGE "Build a deb package" OFF)
if(BUILD_DEBIAN_PACKAGE AND NOT IS_SUBPROJECT)
  if(NOT CMAKE_INSTALL_PREFIX STREQUAL "/usr")
    message(FATAL_ERROR "CMAKE_INSTALL_PREFIX must be /usr for packaging")
  endif()
  set(CPACK_PACKAGE_NAME ${PROJECT_NAME})
  set(CPACK_GENERATOR "DEB")
  set(CPACK_PACKAGE_VERSION ${PROJECT_VERSION})
  set(CPACK_PACKAGE_CONTACT "https://github.com/TRIQS/${PROJECT_NAME}")
  execute_process(COMMAND dpkg --print-architecture OUTPUT_VARIABLE CMAKE_DEBIAN_PACKAGE_ARCHITECTURE OUTPUT_STRIP_TRAILING_WHITESPACE)
  set(CPACK_DEBIAN_PACKAGE_DEPENDS "triqs (>= 3.3)")
  set(CPACK_DEBIAN_PACKAGE_SHLIBDEPS ON)
  set(CPACK_DEBIAN_PACKAGE_GENERATE_SHLIBS ON)
  include(CPack)
endif()<|MERGE_RESOLUTION|>--- conflicted
+++ resolved
@@ -27,11 +27,7 @@
 
 # ############
 # Define Project
-<<<<<<< HEAD
 project(triqs_dft_tools VERSION 3.3.0 LANGUAGES C CXX Fortran)
-=======
-project(app4triqs VERSION 3.3.0 LANGUAGES CXX)
->>>>>>> f0f0789b
 get_directory_property(IS_SUBPROJECT PARENT_DIRECTORY)
 
 # ############
